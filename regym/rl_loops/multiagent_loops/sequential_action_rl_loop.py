--- conflicted
+++ resolved
@@ -31,19 +31,13 @@
 
         # Take action
         if not agent.requires_environment_model:
-<<<<<<< HEAD
             action = agent.take_action(observations[current_player],
                                        legal_actions=legal_actions)
-        else: action = agent.take_action(deepcopy(env))
+        else:
+            action = agent.take_action(deepcopy(env), current_player)
 
         # Environment step
         succ_observations, reward_vector, done, info = env.step(action)
-=======
-            action = agent.take_action(observations[current_player])
-        else:
-            action = agent.take_action(deepcopy(env), current_player)
-        succ_observations, reward_vector, done, _ = env.step(action)
->>>>>>> 34aaa96b
         trajectory.append((observations, action, reward_vector, succ_observations, done))
 
         # Update agents
