--- conflicted
+++ resolved
@@ -1,4 +1,4 @@
-from typing import Dict
+from typing import Dict, List
 import torch
 import torch.nn as nn
 import torch.nn.functional as F
@@ -8,7 +8,6 @@
 from regym.rl_algorithms.I2A import I2AAlgorithm, ImaginationCore, EnvironmentModel, RolloutEncoder, I2AModel
 from regym.rl_algorithms.networks import CategoricalActorCriticNet, FCBody, LSTMBody, ConvolutionalBody, choose_architecture
 
-<<<<<<< HEAD
 
 class I2AAgent():
     '''
@@ -16,137 +15,21 @@
     to improve an underlying policy model.
     '''
 
-    def __init__(self, name: str, algorithm: I2AAlgorithm, preprocess_function):
-=======
-def _remove_in_keys(part2rm, dictionnary):
-  newdict = {}
-  corr = {}
-  for k in dictionnary:
-    if part2rm in k:
-      newk = k.replace(part2rm,'')
-      newdict[newk] = dictionnary[k]
-      corr[k] = newk
-    else : corr[k] = k
-  return newdict, corr
-
-
-class I2AModel(nn.Module):
-  def __init__(self, actor_critic_head, 
-               model_free_network, 
-               aggregator, 
-               rollout_encoder, 
-               imagination_core, 
-               imagined_rollouts_per_step, 
-               rollout_length,
-               kwargs):
-    '''
-    :param imagined_rollouts_per_step: number of rollouts to
-                  imagine at each inference state.
-    :param rollout_length: nbr of steps per rollout.
-    '''
-    super(I2AModel, self).__init__()
-
-    self.actor_critic_head = actor_critic_head
-    self.model_free_network = model_free_network
-    self.aggregator = aggregator
-    self.rollout_encoder = rollout_encoder
-    self.imagination_core = imagination_core
-    self.imagined_rollouts_per_step = imagined_rollouts_per_step
-    self.rollout_length = rollout_length
-    self.kwargs = kwargs
-
-    self.recurrent = False
-    self.rnn_states = None
-    self.rnn_keys = [key for key, value in self.kwargs.items() if isinstance(value, str) and 'RNN' in value]
-    if len(self.rnn_keys):
-        self.recurrent = True
-        self._reset_rnn_states()
-
-    if self.kwargs['use_cuda']: self = self.cuda()
-
-  def _reset_rnn_states(self):
-        self.rnn_states = {k: None for k in self.rnn_keys}
-        for k in self.rnn_states:
-            if 'phi' in k:
-                self.rnn_states[k] = self.actor_critic_head.network.phi_body.get_reset_states(cuda=self.kwargs['use_cuda'])
-            if 'critic' in k:
-                self.rnn_states[k] = self.actor_critic_head.network.critic_body.get_reset_states(cuda=self.kwargs['use_cuda'])
-            if 'actor' in k:
-                self.rnn_states[k] = self.actor_critic_head.network.actor_body.get_reset_states(cuda=self.kwargs['use_cuda'])
-
-  def _update_rnn_states(self, prediction, correspondance=None):
-    for recurrent_submodule_name in self.rnn_states:
-      corr_name = correspondance[recurrent_submodule_name]
-      for idx in range(len(self.rnn_states[recurrent_submodule_name]['hidden'])):
-        self.rnn_states[recurrent_submodule_name]['hidden'][idx] = prediction['next_rnn_states'][corr_name]['hidden'][idx].cpu()
-        self.rnn_states[recurrent_submodule_name]['cell'][idx]   = prediction['next_rnn_states'][corr_name]['cell'][idx].cpu()
-
-  def _pre_process_rnn_states(self, done=False):
-    if done or self.rnn_states is None: self._reset_rnn_states()
-    if self.kwargs['use_cuda']:
-      for recurrent_submodule_name in self.rnn_states:
-        for idx in range(len(self.rnn_states[recurrent_submodule_name]['hidden'])):
-          self.rnn_states[recurrent_submodule_name]['hidden'][idx] = self.rnn_states[recurrent_submodule_name]['hidden'][idx].cuda()
-          self.rnn_states[recurrent_submodule_name]['cell'][idx]   = self.rnn_states[recurrent_submodule_name]['cell'][idx].cuda()
-  
-  def forward(self, state, action=None, rnn_states=None):
-    '''
-    :param state: preprocessed observation/state as a PyTorch Tensor
-                  of dimensions batch_size=1 x input_shape
-    :param action: action for which the log likelyhood will be computed.
-    :param rnn_states: dictionnary of list of rnn_states if not None.
-                       Used by the training algorithm, thus no need to pre/postprocess.
-    '''
-    rollout_embeddings = []
-    for i in range(self.imagined_rollouts_per_step):
-        # 1. Imagine state and reward for self.imagined_rollouts_per_step times
-        rollout_states, rollout_rewards = self.imagination_core.imagine_rollout(state, self.rollout_length)
-        # dimensions: self.rollout_length x batch x input_shape / reward-size
-        # 2. encode them with RolloutEncoder:
-        rollout_embedding = self.rollout_encoder(rollout_states, rollout_rewards)
-        # dimensions: batch x rollout_encoder_embedding_size
-        rollout_embeddings.append(rollout_embedding.unsqueeze(1))
-    rollout_embeddings = torch.cat(rollout_embeddings, dim=1)
-    # dimensions: batch x self.imagined_rollouts_per_step x rollout_encoder_embedding_size
-    # 3. use aggregator to concatenate them together into imagination code:
-    imagination_code = self.aggregator(rollout_embeddings)
-    # dimensions: batch x self.imagined_rollouts_per_step*rollout_encoder_embedding_size
-    # 4. model free pass
-    features = self.model_free_network(state)
-    # dimensions: batch x model_free_feature_dim
-    # 5. concatenate model free pass and imagination code
-    imagination_code_features = torch.cat([imagination_code, features], dim=1)
-    # 6. Final actor critic module which turns the imagination code into action and value.  
-    if self.recurrent:
-      if rnn_states is None:
-        self._pre_process_rnn_states()
-        rnn_states4achead, correspondance = _remove_in_keys('achead_', self.rnn_states)
-        prediction = self.actor_critic_head(imagination_code_features, rnn_states=rnn_states4achead, action=action)
-        self._update_rnn_states(prediction, correspondance=correspondance)
-      else:
-        prediction = self.actor_critic_head(imagination_code_features, rnn_states=rnn_states, action=action)
-    else:
-      prediction = self.actor_critic_head(imagination_code_features, action=action)
-    
-    return prediction
-
-
-class I2AAgent():
-
-    def __init__(self, name, algorithm, action_dim, preprocess_function, kwargs):
->>>>>>> fedeec75
+    def __init__(self, name: str, algorithm: I2AAlgorithm, preprocess_function,
+                 rnn_keys: List[str], use_cuda: bool):
         '''
         :param name: String identifier for the agent
         :param algorithm: Reinforcement Learning algorithm used to update the agent's policy.
                           Contains the agent's policy, represented as a neural network.
         :param preprocess_function: Function which preprocesses the states before
                                     being handed to the algorithm
-        :param kwargs:
+        :param rnn_keys:
+        :param use_cuda:
         '''
         self.name = name
         self.algorithm = algorithm
         self.training = True
-        self.kwargs = kwargs
+        self.use_cuda = use_cuda
         self.preprocess_function = preprocess_function
 
         self.handled_experiences = 0
@@ -155,16 +38,16 @@
         self.current_prediction: Dict[str, object]
 
         self.recurrent = False
-        self.rnn_keys = [key for key, value in self.kwargs.items() if isinstance(value, str) and 'RNN' in value]
+        self.rnn_keys = rnn_keys
         if len(self.rnn_keys):
             self.recurrent = True
-        
+
     def handle_experience(self, s, a, r, succ_s, done=False):
         if not self.training: return
         self.handled_experiences += 1
 
         state, reward, succ_s, non_terminal = self.preprocess_environment_signals(s, r, succ_s, done)
-        self.update_experience_storages(state, a, reward, succ_s, non_terminal,self.current_prediction)
+        self.update_experience_storages(state, a, reward, succ_s, non_terminal, self.current_prediction)
 
         if (self.handled_experiences % self.algorithm.environment_model_update_horizon) == 0:
             self.algorithm.train_environment_model()
@@ -185,7 +68,22 @@
         non_terminal = torch.Tensor([1 - int(done)])
         return state, reward, succ_s, non_terminal
 
-<<<<<<< HEAD
+    def _post_process(self, prediction):
+        if self.recurrent:
+            for k, v in prediction.items():
+                if isinstance(v, dict):
+                    for vk in v:
+                        hs, cs = v[vk]['hidden'], v[vk]['cell']
+                        for idx in range(len(hs)):
+                            hs[idx] = hs[idx].detach().cpu()
+                            cs[idx] = cs[idx].detach().cpu()
+                        prediction[k][vk] = {'hidden': hs, 'cell': cs}
+                else:
+                    prediction[k] = v.detach().cpu()
+        else:
+            prediction = {k: v.detach().cpu() for k, v in prediction.items()}
+        return prediction
+
     def update_experience_storages(self, state: torch.Tensor, action: torch.Tensor,
                                    reward: torch.Tensor, succ_s: torch.Tensor,
                                    done: torch.Tensor, current_prediction: Dict[str, object]):
@@ -195,26 +93,6 @@
         is being used for the environment model, distill policy and the I2A model.
         It may be possible to share storages in the future to reduce memory requirements
         '''
-=======
-    def _post_process(self, prediction):
-      if self.recurrent:
-        for k, v in prediction.items():
-          if isinstance(v, dict):
-            for vk in v:
-              hs, cs = v[vk]['hidden'], v[vk]['cell']
-              for idx in range(len(hs)):
-                hs[idx] = hs[idx].detach().cpu()
-                cs[idx] = cs[idx].detach().cpu()
-              prediction[k][vk] = {'hidden': hs, 'cell': cs}
-          else:
-              prediction[k] = v.detach().cpu()
-      else:
-        prediction = {k: v.detach().cpu() for k, v in prediction.items()}
-
-      return prediction
-
-    def update_experience_storages(self, state, action, reward, succ_s, done, current_prediction):
->>>>>>> fedeec75
         environment_model_relevant_info = {'s': state,
                                            'a': current_prediction['a'],
                                            'r': reward,
@@ -234,18 +112,11 @@
         model_relevant_info.update(current_prediction)
         self.algorithm.model_training_algorithm.storage.add(model_relevant_info)
         if self.training and self.handled_experiences % self.algorithm.kwargs['horizon'] == 0:
-            next_prediction = self._make_prediction(succ_s)
-<<<<<<< HEAD
-            next_prediction = {k: v.detach().cpu() for k, v in next_prediction.items()}
+            next_prediction = self._post_process(self._make_prediction(succ_s))
             self.algorithm.model_training_algorithm.storage.add(next_prediction)
 
-=======
-            next_prediction = self._post_process(next_prediction)
-            self.algorithm.model_training_algorithm.storage.add(next_prediction)    
-        
->>>>>>> fedeec75
     def take_action(self, state):
-        preprocessed_state = self.preprocess_function(state, use_cuda=self.kwargs['use_cuda'])
+        preprocessed_state = self.preprocess_function(state, use_cuda=self.use_cuda)
         self.current_prediction = self._make_prediction(preprocessed_state)
         self.current_prediction = self._post_process(self.current_prediction)
         return self.current_prediction['a'].item()
@@ -300,7 +171,6 @@
     return model
 
 
-<<<<<<< HEAD
 def build_actor_critic_head(task, input_dim, kwargs: Dict[str, object]) -> nn.Module:
     '''
     Creates a neural network architecture to be used as the
@@ -308,15 +178,11 @@
     and the other is the value head (critic). Refer to original paper Figure (1).
     :returns: torch.nn.Module used as part of I2A's policy model
     '''
-    actor_body = choose_architecture(architecture=kwargs['actor_critic_head_actor_arch'],
-=======
-def build_actor_critic_head(task, input_dim, kwargs):
     phi_body = choose_architecture(architecture=kwargs['achead_phi_arch'],
-                                     input_dim=input_dim,
-                                     hidden_units_list=kwargs['achead_phi_nbr_hidden_units'])
+                                   input_dim=input_dim,
+                                   hidden_units_list=kwargs['achead_phi_nbr_hidden_units'])
     input_dim = phi_body.get_feature_size()
     actor_body = choose_architecture(architecture=kwargs['achead_actor_arch'],
->>>>>>> fedeec75
                                      input_dim=input_dim,
                                      hidden_units_list=kwargs['achead_actor_nbr_hidden_units'])
     critic_body = choose_architecture(architecture=kwargs['achead_critic_arch'],
@@ -472,6 +338,7 @@
     actor_critic_input_dim = config['model_free_network_feature_dim']+config['rollout_encoder_embedding_size']*config['imagined_rollouts_per_step']
     actor_critic_head = build_actor_critic_head(task, input_dim=actor_critic_input_dim, kwargs=config)
 
+    recurrent_submodule_names = [key for key, value in config.items() if isinstance(value, str) and 'RNN' in value]
     i2a_model = I2AModel(actor_critic_head=actor_critic_head,
                          model_free_network=model_free_network,
                          aggregator=aggregator,
@@ -479,6 +346,7 @@
                          imagination_core=imagination_core,
                          imagined_rollouts_per_step=config['imagined_rollouts_per_step'],
                          rollout_length=config['rollout_length'],
+                         rnn_keys=recurrent_submodule_names,
                          use_cuda=config['use_cuda'])
 
     algorithm = I2AAlgorithm(model_training_algorithm_init_function=model_training_algorithm_class,
@@ -486,10 +354,7 @@
                              environment_model=environment_model,
                              distill_policy=distill_policy,
                              kwargs=config)
-<<<<<<< HEAD
     return I2AAgent(algorithm=algorithm, name=agent_name,
-                    preprocess_function=preprocess_function)
-=======
-    return I2AAgent(algorithm=algorithm, name=agent_name, action_dim=task.action_dim,
-                    preprocess_function=preprocess_function, kwargs=config)
->>>>>>> fedeec75
+                    preprocess_function=preprocess_function,
+                    rnn_keys=recurrent_submodule_names,
+                    use_cuda=config['use_cuda'])