import torch
import numpy as np
import copy

from ..networks import CategoricalActorCriticNet, GaussianActorCriticNet
from ..networks import FCBody, LSTMBody
from ..networks import PreprocessFunctionConcatenate, PreprocessFunction
from ..PPO import PPOAlgorithm

import torch.nn.functional as F
import numpy as np


class PPOAgent(object):

    def __init__(self, name, algorithm):
        self.training = True
        self.algorithm = algorithm
        self.state_preprocessing = self.algorithm.kwargs['state_preprocess']
        self.handled_experiences = 0
        self.name = name
        self.nbr_actor = self.algorithm.kwargs['nbr_actor']

        self.recurrent = False
        self.rnn_states = None
        self.rnn_keys = [key for key, value in self.algorithm.kwargs.items() if isinstance(value, str) and 'RNN' in value]
        if len(self.rnn_keys):
            self.recurrent = True
            self._reset_rnn_states()

    def set_nbr_actor(self, nbr_actor):
        self.nbr_actor = nbr_actor
        self.algorithm.kwargs['nbr_actor'] = nbr_actor

    def _reset_rnn_states(self):
        self.rnn_states = {k: None for k in self.rnn_keys}
        for k in self.rnn_states:
            if 'phi' in k:
                self.rnn_states[k] = self.algorithm.model.network.phi_body.get_reset_states(cuda=self.algorithm.kwargs['use_cuda'])
            if 'critic' in k:
                self.rnn_states[k] = self.algorithm.model.network.critic_body.get_reset_states(cuda=self.algorithm.kwargs['use_cuda'])
            if 'actor' in k:
                self.rnn_states[k] = self.algorithm.model.network.actor_body.get_reset_states(cuda=self.algorithm.kwargs['use_cuda'])

    def _post_process(self, prediction):
        if self.recurrent:
            for recurrent_submodule_name in self.rnn_states:
                for idx in range(len(self.rnn_states[recurrent_submodule_name]['hidden'])):
                    self.rnn_states[recurrent_submodule_name]['hidden'][idx] = prediction['next_rnn_states'][recurrent_submodule_name]['hidden'][idx].cpu()
                    self.rnn_states[recurrent_submodule_name]['cell'][idx]   = prediction['next_rnn_states'][recurrent_submodule_name]['cell'][idx].cpu()

            for k, v in prediction.items():
                if isinstance(v, dict):
                    for vk in v:
                        hs, cs = v[vk]['hidden'], v[vk]['cell']
                        for idx in range(len(hs)):
                            hs[idx] = hs[idx].detach().cpu()
                            cs[idx] = cs[idx].detach().cpu()
                        prediction[k][vk] = {'hidden': hs, 'cell': cs}
                else:
                    prediction[k] = v.detach().cpu()
        else:
            prediction = {k: v.detach().cpu() for k, v in prediction.items()}

        return prediction

    def _pre_process_rnn_states(self, done=False):
        if done or self.rnn_states is None: self._reset_rnn_states()
        if self.algorithm.kwargs['use_cuda']:
            for recurrent_submodule_name in self.rnn_states:
                for idx in range(len(self.rnn_states[recurrent_submodule_name]['hidden'])):
                    self.rnn_states[recurrent_submodule_name]['hidden'][idx] = self.rnn_states[recurrent_submodule_name]['hidden'][idx].cuda()
                    self.rnn_states[recurrent_submodule_name]['cell'][idx]   = self.rnn_states[recurrent_submodule_name]['cell'][idx].cuda()

    """
    def handle_experience(self, s, a, r, succ_s, done=False):
        non_terminal = torch.ones(1)*(1 - int(done))
        current_nbr_actor = s.shape[0]
        state = self.state_preprocessing(s)
        current_prediction = self.algorithm.model(state)
        current_prediction = {k: v.detach().cpu().view((current_nbr_actor,-1)) for k, v in current_prediction.items()}
        #current_prediction = {k: v.detach().cpu() for k, v in current_prediction.items()}

        if isinstance(r, np.ndarray):
            #r = torch.from_numpy(r).float().view((1))
            r = torch.from_numpy(r).float().view((1,-1))
        else :
            r = torch.ones(1)*r
        a = torch.from_numpy(a).view((1,-1))

        current_prediction['a'] = a

        self.algorithm.storage.add(current_prediction)
        state = state.cpu().view((1,-1))
        self.algorithm.storage.add({'r': r, 'non_terminal': non_terminal, 's': state})

        self.handled_experiences += 1
        if self.training and self.handled_experiences >= self.algorithm.storage_capacity:
            next_state = self.state_preprocessing(succ_s)
            next_prediction = self.algorithm.model(next_state)
            #next_prediction = {k: v.detach().cpu() for k, v in next_prediction.items()}
            next_prediction = {k: v.detach().cpu().view((1,-1)) for k, v in next_prediction.items()}
            self.algorithm.storage.add(next_prediction)

            self.algorithm.train()
            self.handled_experiences = 0

    def take_action(self, s):
        current_nbr_actor = s.shape[0]
        state = self.state_preprocessing(s)
        current_prediction = self.algorithm.model(state)
        current_prediction = {k: v.detach().cpu().view((current_nbr_actor,-1)) for k, v in current_prediction.items()}
        return current_prediction['a'].cpu().detach().numpy()

    """

    def handle_experience(self, s, a, r, succ_s, done=False):
<<<<<<< HEAD
        non_terminal = torch.ones(1)*(1 - int(done))
        state = self.state_preprocessing(s)
        if isinstance(r, np.ndarray):
            #r = torch.from_numpy(r).float().view((1))
            r = torch.from_numpy(r).float().view((1,-1))
        else :
            r = torch.ones(1)*r
        a = torch.from_numpy(a).view((1,-1))

        current_nbr_actor = state.size(0)
        #self.current_prediction = self.algorithm.model(state)
        #self.current_prediction = {k: torch.from_numpy( v.detach().cpu().view((current_nbr_actor,-1)).numpy() ) for k, v in self.current_prediction.items()}

        if self.recurrent:
            self._pre_process_rnn_states(done=done)
            current_prediction = self.algorithm.model(state, rnn_states=self.rnn_states)
        else:
            current_prediction = self.algorithm.model(state)
        current_prediction = self._post_process(current_prediction)
        current_prediction['a'] = a

        #to use this line or not to use this line:
        self.current_prediction = {k: v for k, v in current_prediction.items()}

        self.current_prediction['a'] = a
=======
        state, r, non_terminal = self.preprocess_environment_signals(s, r, done)
>>>>>>> ba8e9a95

        self.algorithm.storage.add(self.current_prediction)
        #self.algorithm.storage.add(current_prediction)

        #state = state.cpu().view((1,-1))
        self.algorithm.storage.add({'r': r, 'non_terminal': non_terminal, 's': state})

        self.handled_experiences += 1
        if self.training and self.handled_experiences >= self.algorithm.kwargs['horizon']:
            next_state = self.state_preprocessing(succ_s, self.algorithm.kwargs['use_cuda'])

            if self.recurrent:
                self._pre_process_rnn_states(done=done)
                next_prediction = self.algorithm.model(next_state, rnn_states=self.rnn_states)
            else:
                next_prediction = self.algorithm.model(next_state)
            next_prediction = self._post_process(next_prediction)

            self.algorithm.storage.add(next_prediction)
            self.algorithm.train()
            self.handled_experiences = 0

    def preprocess_environment_signals(self, state, reward, done):
        non_terminal = torch.ones(1)*(1 - int(done))
        state = self.state_preprocessing(state, self.algorithm.kwargs['use_cuda'])
        r = torch.ones(1)*reward
        return state, r, non_terminal

    def take_action(self, state):
        state = self.state_preprocessing(state, self.algorithm.kwargs['use_cuda'])

        if self.recurrent:
            self._pre_process_rnn_states()
            self.current_prediction = self.algorithm.model(state, rnn_states=self.rnn_states)
        else:
            self.current_prediction = self.algorithm.model(state)
        self.current_prediction = self._post_process(self.current_prediction)

        return self.current_prediction['a'].item()


    '''
    def handle_experience(self, s, a, r, succ_s, done=False):
        non_terminal = torch.ones(1)*(1 - int(done))
        state = self.state_preprocessing(s)
        if isinstance(r, np.ndarray):
            #r = torch.from_numpy(r).float().view((1))
            r = torch.from_numpy(r).float().view((1,-1))
        else :
            r = torch.ones(1)*r
        #a = torch.from_numpy(a)
        a = torch.from_numpy(a).view((1,-1))

        self.current_prediction['a'] = a

        self.algorithm.storage.add(self.current_prediction)
        state = state.cpu().view((1,-1))
        self.algorithm.storage.add({'r': r, 'non_terminal': non_terminal, 's': state})

        self.handled_experiences += 1
        if self.training and self.handled_experiences >= self.algorithm.kwargs['horizon']:
            next_state = self.state_preprocessing(succ_s)
            next_prediction = self.algorithm.model(next_state)
            next_prediction = {k: v.detach().cpu() for k, v in next_prediction.items()}
            #next_prediction = {k: v.detach().cpu().view((1,-1)) for k, v in next_prediction.items()}
            self.algorithm.storage.add(next_prediction)

            self.algorithm.train()
            self.handled_experiences = 0

    def take_action(self, state):
        state = self.state_preprocessing(state)
        self.current_prediction = self.algorithm.model(state)
        #self.current_prediction = {k: v.detach().cpu().view((1,-1)) for k, v in self.current_prediction.items()}
        self.current_prediction = {k: v.detach().cpu() for k, v in self.current_prediction.items()}
        return self.current_prediction['a'].cpu().numpy()
    '''

    def clone(self, training=None):
        clone = PPOAgent(name=self.name, algorithm=copy.deepcopy(self.algorithm))
        clone.training = training

        return clone


def build_PPO_Agent(task, config, agent_name):
    '''
    :param task: Environment specific configuration
    :param config: Dict containing configuration for ppo agent
    :param agent_name: name of the agent
    :returns: PPOAgent adapted to be trained on :param: task under :param: config
    '''
    kwargs = config.copy()
    kwargs['state_preprocess'] = PreprocessFunction

    input_dim = task.observation_dim
    if kwargs['phi_arch'] != 'None':
        output_dim = 64
        if kwargs['phi_arch'] == 'RNN':
            phi_body = LSTMBody(input_dim, hidden_units=(output_dim,), gate=F.leaky_relu)
        elif kwargs['phi_arch'] == 'MLP':
            phi_body = FCBody(input_dim, hidden_units=(output_dim, output_dim), gate=F.leaky_relu)
        input_dim = output_dim
    else:
        phi_body = None

    if kwargs['actor_arch'] != 'None':
        output_dim = 64
        if kwargs['actor_arch'] == 'RNN':
            actor_body = LSTMBody(input_dim, hidden_units=(output_dim,), gate=F.leaky_relu)
        elif kwargs['actor_arch'] == 'MLP':
            actor_body = FCBody(input_dim, hidden_units=(output_dim, output_dim), gate=F.leaky_relu)
    else:
        actor_body = None

    if kwargs['critic_arch'] != 'None':
        output_dim = 64
        if kwargs['critic_arch'] == 'RNN':
            critic_body = LSTMBody(input_dim, hidden_units=(output_dim,), gate=F.leaky_relu)
        elif kwargs['critic_arch'] == 'MLP':
            critic_body = FCBody(input_dim, hidden_units=(output_dim, output_dim), gate=F.leaky_relu)
    else:
        critic_body = None

    if task.action_type == 'Discrete' and task.observation_type == 'Discrete':
        model = CategoricalActorCriticNet(task.observation_dim, task.action_dim,
                                          phi_body=phi_body,
                                          actor_body=actor_body,
                                          critic_body=critic_body)
    if task.action_type == 'Discrete' and task.observation_type == 'Continuous':
        model = CategoricalActorCriticNet(task.observation_dim, task.action_dim,
                                          phi_body=phi_body,
                                          actor_body=actor_body,
                                          critic_body=critic_body)

        kwargs['state_preprocess'] = PreprocessFunctionConcatenate(task.observation_dim, kwargs['use_cuda'])

    if task.action_type is 'Continuous' and task.observation_type is 'Continuous':
        model = GaussianActorCriticNet(task.observation_dim, task.action_dim,
                                       phi_body=phi_body,
                                       actor_body=actor_body,
                                       critic_body=critic_body)

    model.share_memory()
    ppo_algorithm = PPOAlgorithm(kwargs, model)

    return PPOAgent(name=agent_name, algorithm=ppo_algorithm)<|MERGE_RESOLUTION|>--- conflicted
+++ resolved
@@ -115,7 +115,7 @@
     """
 
     def handle_experience(self, s, a, r, succ_s, done=False):
-<<<<<<< HEAD
+'''
         non_terminal = torch.ones(1)*(1 - int(done))
         state = self.state_preprocessing(s)
         if isinstance(r, np.ndarray):
@@ -141,10 +141,9 @@
         self.current_prediction = {k: v for k, v in current_prediction.items()}
 
         self.current_prediction['a'] = a
-=======
+'''
         state, r, non_terminal = self.preprocess_environment_signals(s, r, done)
->>>>>>> ba8e9a95
-
+#
         self.algorithm.storage.add(self.current_prediction)
         #self.algorithm.storage.add(current_prediction)
 
