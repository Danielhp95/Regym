--- conflicted
+++ resolved
@@ -39,17 +39,12 @@
         else: torch.save(agent, self.save_path)
 
     @staticmethod
-<<<<<<< HEAD
     def unhook(agent_hook, use_cuda=None, nbr_actor=None):
-=======
-    def unhook(agent_hook, use_cuda=None):
->>>>>>> a2340e03
         if hasattr(agent_hook, 'save_path') and agent_hook.save_path is not None: agent_hook.agent = torch.load(agent_hook.save_path)
         if agent_hook.type == AgentType.TQL or agent_hook.type == AgentType.MixedStrategyAgent: return agent_hook.agent
         if 'use_cuda' in agent_hook.agent.algorithm.kwargs:
             if use_cuda is not None:
-<<<<<<< HEAD
-               agent_hook.agent.algorithm.kwargs['use_cuda'] = use_cuda 
+               agent_hook.agent.algorithm.kwargs['use_cuda'] = use_cuda
                if hasattr(agent_hook.agent, 'state_preprocessing'): agent_hook.agent.state_preprocessing.use_cuda = use_cuda
             if agent_hook.agent.algorithm.kwargs['use_cuda']:
                 for name, model in agent_hook.model_list: setattr(agent_hook.agent.algorithm, name, model.cuda())
@@ -63,11 +58,4 @@
         hook = AgentHook(agent)
         if 'use_cuda' in agent.algorithm.kwargs and agent.algorithm.kwargs['use_cuda']:
             for name, model in hook.model_list: setattr(agent.algorithm, name, model.cuda())
-        return agent
-=======
-                agent_hook.agent.algorithm.kwargs['use_cuda'] = use_cuda
-                if hasattr(agent_hook.agent, 'state_preprocessing'): agent_hook.agent.state_preprocessing.use_cuda = use_cuda
-            if agent_hook.agent.algorithm.kwargs['use_cuda']:
-                for name, model in agent_hook.model_list: setattr(agent_hook.agent.algorithm, name, model.cuda())
-        return agent_hook.agent
->>>>>>> a2340e03
+        return agent