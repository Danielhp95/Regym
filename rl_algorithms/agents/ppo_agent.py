import torch
from ..networks import CategoricalActorCriticNet, GaussianActorCriticNet
from ..networks import FCBody
from ..networks import PreprocessFunction
from ..PPO import PPOAlgorithm

import torch.nn.functional as F


class PPOAgent(object):

    def __init__(self, algorithm):
        self.training = True
        self.algorithm = algorithm
        self.state_preprocessing = self.algorithm.kwargs['state_preprocess']
        self.handled_experiences = 0
        self.name = 'PPO'

    def handle_experience(self, s, a, r, succ_s, done=False):
        non_terminal = torch.ones(1)*(1 - int(done))
        state = self.state_preprocessing(s)
        r = torch.ones(1)*r
        a = torch.from_numpy(a)

        self.algorithm.storage.add(self.current_prediction)
        self.algorithm.storage.add({'r': r, 'non_terminal': non_terminal, 's': state})

        self.handled_experiences += 1
        if self.training and self.handled_experiences >= self.algorithm.kwargs['horizon']:
            self.algorithm.train()
            self.handled_experiences = 0

    def take_action(self, state):
        state = self.state_preprocessing(state)
        self.current_prediction = self.algorithm.model(state)
<<<<<<< HEAD
        self.current_prediction = {k: v.detach() for k, v in self.current_prediction.items()}
=======
        for key in self.current_prediction:
            self.current_prediction[key] = self.current_prediction[key].detach()
>>>>>>> 805c40ba
        return self.current_prediction['a'].cpu().detach().numpy()

    def clone(self, training=None, path=None):
        from ..agent_hook import AgentHook
        cloned = AgentHook(self, training=training, path=path)
        return cloned


def build_PPO_Agent(task, config):
    '''
    :param task: Environment specific configuration
    :param config: Dict containing configuration for ppo agent
    :returns: PPOAgent adapted to be trained on :param: task under :param: config
    '''
    kwargs = config.copy()
    kwargs['state_preprocess'] = PreprocessFunction(task.observation_dim, kwargs['use_cuda'])

    if task.action_type is 'Discrete' and task.observation_type is 'Discrete':
        model = CategoricalActorCriticNet(task.observation_dim, task.action_dim,
                                                    phi_body=FCBody(task.observation_dim, hidden_units=(64, 64), gate=F.leaky_relu),
                                                    actor_body=None,
                                                    critic_body=None)
    if task.action_type is 'Continuous' and task.observation_type is 'Continuous':
        model = GaussianActorCriticNet(task.observation_dim, task.action_dim,
                                                 phi_body=FCBody(task.observation_dim, hidden_units=(64, 64), gate=F.leaky_relu),
                                                 actor_body=None,
                                                 critic_body=None)

    model.share_memory()
    ppo_algorithm = PPOAlgorithm(kwargs, model)
    
    return PPOAgent(algorithm=ppo_algorithm)<|MERGE_RESOLUTION|>--- conflicted
+++ resolved
@@ -33,12 +33,7 @@
     def take_action(self, state):
         state = self.state_preprocessing(state)
         self.current_prediction = self.algorithm.model(state)
-<<<<<<< HEAD
         self.current_prediction = {k: v.detach() for k, v in self.current_prediction.items()}
-=======
-        for key in self.current_prediction:
-            self.current_prediction[key] = self.current_prediction[key].detach()
->>>>>>> 805c40ba
         return self.current_prediction['a'].cpu().detach().numpy()
 
     def clone(self, training=None, path=None):
@@ -58,16 +53,16 @@
 
     if task.action_type is 'Discrete' and task.observation_type is 'Discrete':
         model = CategoricalActorCriticNet(task.observation_dim, task.action_dim,
-                                                    phi_body=FCBody(task.observation_dim, hidden_units=(64, 64), gate=F.leaky_relu),
-                                                    actor_body=None,
-                                                    critic_body=None)
+                                          phi_body=FCBody(task.observation_dim, hidden_units=(64, 64), gate=F.leaky_relu),
+                                          actor_body=None,
+                                          critic_body=None)
     if task.action_type is 'Continuous' and task.observation_type is 'Continuous':
         model = GaussianActorCriticNet(task.observation_dim, task.action_dim,
-                                                 phi_body=FCBody(task.observation_dim, hidden_units=(64, 64), gate=F.leaky_relu),
-                                                 actor_body=None,
-                                                 critic_body=None)
+                                       phi_body=FCBody(task.observation_dim, hidden_units=(64, 64), gate=F.leaky_relu),
+                                       actor_body=None,
+                                       critic_body=None)
 
     model.share_memory()
     ppo_algorithm = PPOAlgorithm(kwargs, model)
-    
+
     return PPOAgent(algorithm=ppo_algorithm)