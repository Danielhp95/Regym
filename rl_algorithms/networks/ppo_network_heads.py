#######################################################################
# Copyright (C) 2017 Shangtong Zhang(zhangshangtong.cpp@gmail.com)    #
# Permission given to modify the code as long as you keep this        #
# declaration at the top                                              #
#######################################################################

import torch
import torch.nn as nn
import torch.nn.functional as F
from .ppo_network_utils import BaseNet, layer_init, tensor
from .ppo_network_bodies import DummyBody


class VanillaNet(nn.Module, BaseNet):
    def __init__(self, output_dim, body):
        super(VanillaNet, self).__init__()
        self.fc_head = layer_init(nn.Linear(body.feature_dim, output_dim))
        self.body = body
        self.to(Config.DEVICE)

    def forward(self, x):
        phi = self.body(tensor(x))
        y = self.fc_head(phi)
        return y


class DuelingNet(nn.Module, BaseNet):
    def __init__(self, action_dim, body):
        super(DuelingNet, self).__init__()
        self.fc_value = layer_init(nn.Linear(body.feature_dim, 1))
        self.fc_advantage = layer_init(nn.Linear(body.feature_dim, action_dim))
        self.body = body
        self.to(Config.DEVICE)

    def forward(self, x, to_numpy=False):
        phi = self.body(tensor(x))
        value = self.fc_value(phi)
        advantange = self.fc_advantage(phi)
        q = value.expand_as(advantange) + (advantange - advantange.mean(1, keepdim=True).expand_as(advantange))
        return q


class CategoricalNet(nn.Module, BaseNet):
    def __init__(self, action_dim, num_atoms, body):
        super(CategoricalNet, self).__init__()
        self.fc_categorical = layer_init(nn.Linear(body.feature_dim, action_dim * num_atoms))
        self.action_dim = action_dim
        self.num_atoms = num_atoms
        self.body = body
        self.to(Config.DEVICE)

    def forward(self, x):
        phi = self.body(tensor(x))
        pre_prob = self.fc_categorical(phi).view((-1, self.action_dim, self.num_atoms))
        prob = F.softmax(pre_prob, dim=-1)
        log_prob = F.log_softmax(pre_prob, dim=-1)
        return prob, log_prob


class QuantileNet(nn.Module, BaseNet):
    def __init__(self, action_dim, num_quantiles, body):
        super(QuantileNet, self).__init__()
        self.fc_quantiles = layer_init(nn.Linear(body.feature_dim, action_dim * num_quantiles))
        self.action_dim = action_dim
        self.num_quantiles = num_quantiles
        self.body = body
        self.to(Config.DEVICE)

    def forward(self, x):
        phi = self.body(tensor(x))
        quantiles = self.fc_quantiles(phi)
        quantiles = quantiles.view((-1, self.action_dim, self.num_quantiles))
        return quantiles


class OptionCriticNet(nn.Module, BaseNet):
    def __init__(self, body, action_dim, num_options):
        super(OptionCriticNet, self).__init__()
        self.fc_q = layer_init(nn.Linear(body.feature_dim, num_options))
        self.fc_pi = layer_init(nn.Linear(body.feature_dim, num_options * action_dim))
        self.fc_beta = layer_init(nn.Linear(body.feature_dim, num_options))
        self.num_options = num_options
        self.action_dim = action_dim
        self.body = body
        self.to(Config.DEVICE)

    def forward(self, x):
        phi = self.body(tensor(x))
        q = self.fc_q(phi)
        beta = F.sigmoid(self.fc_beta(phi))
        pi = self.fc_pi(phi)
        pi = pi.view(-1, self.num_options, self.action_dim)
        log_pi = F.log_softmax(pi, dim=-1)
        return q, beta, log_pi


class ActorCriticNet(nn.Module):
    def __init__(self, state_dim, action_dim, phi_body, actor_body, critic_body):
        super(ActorCriticNet, self).__init__()
        if phi_body is None: phi_body = DummyBody(state_dim)
        if actor_body is None: actor_body = DummyBody(phi_body.feature_dim)
        if critic_body is None: critic_body = DummyBody(phi_body.feature_dim)
        self.phi_body = phi_body
        self.actor_body = actor_body
        self.critic_body = critic_body
        self.fc_action = layer_init(nn.Linear(actor_body.feature_dim, action_dim), 1e-3)
        self.fc_critic = layer_init(nn.Linear(critic_body.feature_dim, 1), 1e-3)

        self.actor_params = list(self.actor_body.parameters()) + list(self.fc_action.parameters())
        self.critic_params = list(self.critic_body.parameters()) + list(self.fc_critic.parameters())
        self.phi_params = list(self.phi_body.parameters())


class DeterministicActorCriticNet(nn.Module, BaseNet):
    def __init__(self,
                 state_dim,
                 action_dim,
                 actor_opt_fn,
                 critic_opt_fn,
                 phi_body=None,
                 actor_body=None,
                 critic_body=None):
        super(DeterministicActorCriticNet, self).__init__()
        self.network = ActorCriticNet(state_dim, action_dim, phi_body, actor_body, critic_body)
        self.actor_opt = actor_opt_fn(self.network.actor_params + self.network.phi_params)
        self.critic_opt = critic_opt_fn(self.network.critic_params + self.network.phi_params)
        self.to(Config.DEVICE)

    def forward(self, obs):
        phi = self.feature(obs)
        action = self.actor(phi)
        return action

    def feature(self, obs):
        obs = tensor(obs)
        return self.network.phi_body(obs)

    def actor(self, phi):
        return torch.tanh(self.network.fc_action(self.network.actor_body(phi)))

    def critic(self, phi, a):
        return self.network.fc_critic(self.network.critic_body(phi, a))


class GaussianActorCriticNet(nn.Module, BaseNet):
    def __init__(self,
                 state_dim,
                 action_dim,
                 phi_body=None,
                 actor_body=None,
                 critic_body=None):
        super(GaussianActorCriticNet, self).__init__()
        self.network = ActorCriticNet(state_dim, action_dim, phi_body, actor_body, critic_body)
        self.std = nn.Parameter(torch.zeros(action_dim))

    def forward(self, obs, action=None, rnn_states=None):
        obs = tensor(obs)
<<<<<<< HEAD
        phi = self.network.phi_body(obs)
        phi_a = self.network.actor_body(phi)
        phi_v = self.network.critic_body(phi)
        mean = torch.tanh(self.network.fc_action(phi_a))
=======
        
        if rnn_states is not None and 'phi_arch' in rnn_states:
            phi, rnn_states['phi_arch'] = self.network.phi_body( (obs, rnn_states['phi_arch']) )
        else:
            phi = self.network.phi_body(obs)

        if rnn_states is not None and 'actor_arch' in rnn_states:
            phi_a, rnn_states['actor_arch'] = self.network.actor_body( (phi, rnn_states['actor_arch']) )
        else:
            phi_a = self.network.actor_body(phi)
        
        if rnn_states is not None and 'critic_arch' in rnn_states:
            phi_v, rnn_states['critic_arch'] = self.network.critic_body( (phi, rnn_states['critic_arch']) )
        else:
            phi_v = self.network.critic_body(phi)
        
        mean = F.tanh(self.network.fc_action(phi_a))
>>>>>>> a2340e03
        v = self.network.fc_critic(phi_v)
        dist = torch.distributions.Normal(mean, F.softplus(self.std))
        if action is None:
            action = dist.sample()
        log_prob = dist.log_prob(action).sum(-1).unsqueeze(-1)
        entropy = dist.entropy().sum(-1).unsqueeze(-1)
        
        if rnn_states is not None:
            return {'a': action,
                'log_pi_a': log_prob,
                'ent': entropy,
                'v': v,
                'rnn_states': rnn_states}
        else:
            return {'a': action,
                'log_pi_a': log_prob,
                'ent': entropy,
                'v': v}


class CategoricalActorCriticNet(nn.Module, BaseNet):
    def __init__(self,
                 state_dim,
                 action_dim,
                 phi_body=None,
                 actor_body=None,
                 critic_body=None):
        super(CategoricalActorCriticNet, self).__init__()
        self.network = ActorCriticNet(state_dim, action_dim, phi_body, actor_body, critic_body)

    def forward(self, obs, action=None, rnn_states=None):
        obs = tensor(obs)
        if rnn_states is not None:
            next_rnn_states = {k: None for k in rnn_states}
        
        if rnn_states is not None and 'phi_arch' in rnn_states:
            phi, next_rnn_states['phi_arch'] = self.network.phi_body( (obs, rnn_states['phi_arch']) )
        else:
            phi = self.network.phi_body(obs)

        if rnn_states is not None and 'actor_arch' in rnn_states:
            phi_a, next_rnn_states['actor_arch'] = self.network.actor_body( (phi, rnn_states['actor_arch']) )
        else:
            phi_a = self.network.actor_body(phi)
        
        if rnn_states is not None and 'critic_arch' in rnn_states:
            phi_v, next_rnn_states['critic_arch'] = self.network.critic_body( (phi, rnn_states['critic_arch']) )
        else:
            phi_v = self.network.critic_body(phi)
        
        #logits = F.softmax( self.network.fc_action(phi_a), dim=1 )
        logits = self.network.fc_action(phi_a)
        # batch x action_dim
        v = self.network.fc_critic(phi_v)
        # batch x 1
        
        dist = torch.distributions.Categorical(logits=logits)
        if action is None:
            action = dist.sample(sample_shape=(logits.size(0),) )
            # batch x 1
        log_prob = dist.log_prob(action).unsqueeze(-1)
<<<<<<< HEAD
        # estimates the log likelyhood of each action against each batched distributions... : batch x batch x 1
        log_prob = torch.cat( [log_prob[idx][idx].view((1,-1)) for idx in range(log_prob.size(0))], dim=0)
        # retrieve the log likelyhood of each batched action against its relevant batched distribution: batch x 1
        entropy = dist.entropy().unsqueeze(-1)
        # retrieve the the entropy of each batched distribution: batch x 1
        return {'a': action,
            'log_pi_a': log_prob,
            'ent': entropy,
            'v': v}
=======
        # estimates the log likelihood of each action against each batched distributions... : batch x batch x 1
        log_prob = torch.cat([log_prob[idx][idx].view((1,-1)) for idx in range(log_prob.size(0))], dim=0)
        # retrieve the log likelihood of each batched action against its relevant batched distribution: batch x 1
        entropy = dist.entropy().unsqueeze(-1)
        # retrieve the the entropy of each batched distribution: batch x 1
        
        if rnn_states is not None:
            return {'a': action,
                'log_pi_a': log_prob,
                'ent': entropy,
                'v': v,
                'rnn_states': rnn_states,
                'next_rnn_states': next_rnn_states}
        else:
            return {'a': action,
                'log_pi_a': log_prob,
                'ent': entropy,
                'v': v}
>>>>>>> a2340e03
<|MERGE_RESOLUTION|>--- conflicted
+++ resolved
@@ -155,13 +155,7 @@
 
     def forward(self, obs, action=None, rnn_states=None):
         obs = tensor(obs)
-<<<<<<< HEAD
-        phi = self.network.phi_body(obs)
-        phi_a = self.network.actor_body(phi)
-        phi_v = self.network.critic_body(phi)
-        mean = torch.tanh(self.network.fc_action(phi_a))
-=======
-        
+
         if rnn_states is not None and 'phi_arch' in rnn_states:
             phi, rnn_states['phi_arch'] = self.network.phi_body( (obs, rnn_states['phi_arch']) )
         else:
@@ -171,21 +165,20 @@
             phi_a, rnn_states['actor_arch'] = self.network.actor_body( (phi, rnn_states['actor_arch']) )
         else:
             phi_a = self.network.actor_body(phi)
-        
+
         if rnn_states is not None and 'critic_arch' in rnn_states:
             phi_v, rnn_states['critic_arch'] = self.network.critic_body( (phi, rnn_states['critic_arch']) )
         else:
             phi_v = self.network.critic_body(phi)
-        
+
         mean = F.tanh(self.network.fc_action(phi_a))
->>>>>>> a2340e03
         v = self.network.fc_critic(phi_v)
         dist = torch.distributions.Normal(mean, F.softplus(self.std))
         if action is None:
             action = dist.sample()
         log_prob = dist.log_prob(action).sum(-1).unsqueeze(-1)
         entropy = dist.entropy().sum(-1).unsqueeze(-1)
-        
+
         if rnn_states is not None:
             return {'a': action,
                 'log_pi_a': log_prob,
@@ -213,7 +206,7 @@
         obs = tensor(obs)
         if rnn_states is not None:
             next_rnn_states = {k: None for k in rnn_states}
-        
+
         if rnn_states is not None and 'phi_arch' in rnn_states:
             phi, next_rnn_states['phi_arch'] = self.network.phi_body( (obs, rnn_states['phi_arch']) )
         else:
@@ -223,40 +216,29 @@
             phi_a, next_rnn_states['actor_arch'] = self.network.actor_body( (phi, rnn_states['actor_arch']) )
         else:
             phi_a = self.network.actor_body(phi)
-        
+
         if rnn_states is not None and 'critic_arch' in rnn_states:
             phi_v, next_rnn_states['critic_arch'] = self.network.critic_body( (phi, rnn_states['critic_arch']) )
         else:
             phi_v = self.network.critic_body(phi)
-        
+
         #logits = F.softmax( self.network.fc_action(phi_a), dim=1 )
         logits = self.network.fc_action(phi_a)
         # batch x action_dim
         v = self.network.fc_critic(phi_v)
         # batch x 1
-        
+
         dist = torch.distributions.Categorical(logits=logits)
         if action is None:
             action = dist.sample(sample_shape=(logits.size(0),) )
             # batch x 1
         log_prob = dist.log_prob(action).unsqueeze(-1)
-<<<<<<< HEAD
-        # estimates the log likelyhood of each action against each batched distributions... : batch x batch x 1
-        log_prob = torch.cat( [log_prob[idx][idx].view((1,-1)) for idx in range(log_prob.size(0))], dim=0)
-        # retrieve the log likelyhood of each batched action against its relevant batched distribution: batch x 1
-        entropy = dist.entropy().unsqueeze(-1)
-        # retrieve the the entropy of each batched distribution: batch x 1
-        return {'a': action,
-            'log_pi_a': log_prob,
-            'ent': entropy,
-            'v': v}
-=======
         # estimates the log likelihood of each action against each batched distributions... : batch x batch x 1
         log_prob = torch.cat([log_prob[idx][idx].view((1,-1)) for idx in range(log_prob.size(0))], dim=0)
         # retrieve the log likelihood of each batched action against its relevant batched distribution: batch x 1
         entropy = dist.entropy().unsqueeze(-1)
         # retrieve the the entropy of each batched distribution: batch x 1
-        
+
         if rnn_states is not None:
             return {'a': action,
                 'log_pi_a': log_prob,
@@ -268,5 +250,4 @@
             return {'a': action,
                 'log_pi_a': log_prob,
                 'ent': entropy,
-                'v': v}
->>>>>>> a2340e03
+                'v': v}