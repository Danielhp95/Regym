--- conflicted
+++ resolved
@@ -5,118 +5,14 @@
 import shutil
 import time
 
-<<<<<<< HEAD
-from training_schemes import EmptySelfPlay, NaiveSelfPlay, HalfHistorySelfPlay, FullHistorySelfPlay
-
-=======
->>>>>>> 60478c6f
 from plot_util import create_plots
 
 import yaml
 from docopt import docopt
-<<<<<<< HEAD
-import logging
-
-# TODO Use an extra queue to receive logging from a queue,
-# or even a socket: https://docs.python.org/3/howto/logging-cookbook.html#sending-and-receiving-logging-events-across-a-network
-logging.basicConfig()
-logger = logging.getLogger(__name__)
-logger.setLevel(logging.DEBUG)
-
-from collections import namedtuple
-from torch.multiprocessing import Process, Queue
-
-import gym
-import gym_rock_paper_scissors
-
-import util
-
-TrainingJob = namedtuple('TrainingJob', 'training_scheme algorithm name')
-
-
-def enumerate_training_jobs(training_schemes, algorithms, paths=None):
-    if paths is None:
-        paths = ['' for algorithm in algorithms]
-    return [TrainingJob(training_scheme, algorithm.clone(training=True, path=path), '{}-{}'.format(training_scheme.name, algorithm.name)) for training_scheme in training_schemes for algorithm, path in zip(algorithms, paths)]
-
-
-# TODO find better name
-def preprocess_fixed_agents(existing_fixed_agents, checkpoint_at_iterations):
-    initial_fixed_agents_to_benchmark = [[iteration, EmptySelfPlay, agent]
-                                           for agent in existing_fixed_agents
-                                           for iteration in checkpoint_at_iterations]
-    fixed_agents_for_confusion = enumerate_training_jobs([EmptySelfPlay], existing_fixed_agents) # TODO GET RID OF THIS
-    return initial_fixed_agents_to_benchmark, fixed_agents_for_confusion
-
-
-def create_all_initial_processes(training_jobs, createNewEnvironment, checkpoint_at_iterations,
-                                 agent_queue, matrix_queue, benchmarking_episodes,
-                                 fixed_agents_for_confusion, results_path):
-
-    # TODO Set magic number to number of available cores - (training processes - matchmaking - confusion matrix)
-    benchmark_process_number_workers = 4
-    benchmark_process_pool = None #ProcessPoolExecutor(max_workers=benchmark_process_number_workers)
-
-    training_processes = create_training_processes(training_jobs, createNewEnvironment,
-                                                   checkpoint_at_iterations=checkpoint_at_iterations,
-                                                   agent_queue=agent_queue, results_path=results_path)
-
-    expected_number_of_agents = (len(training_jobs) + len(fixed_agents_for_confusion)) * len(checkpoint_at_iterations)
-    mm_process = Process(target=match_making_process,
-                         args=(expected_number_of_agents, benchmarking_episodes, createNewEnvironment,
-                               agent_queue, matrix_queue, benchmark_process_pool))
-
-    cfm_process = Process(target=confusion_matrix_process,
-                          args=(training_jobs + fixed_agents_for_confusion, checkpoint_at_iterations,
-                                matrix_queue, results_path))
-    return (training_processes, mm_process, cfm_process)
-
-
-class EnvironmentCreationFunction():
-
-    def __init__(self, environment_name_cli):
-        valid_environments = ['RockPaperScissors-v0']
-        if environment_name_cli not in valid_environments:
-            raise ValueError("Unknown environment {}\t valid environments: {}".format(environment_name_cli, valid_environments))
-        self.environment_name = environment_name_cli
-
-    def __call__(self):
-        return gym.make(self.environment_name)
-
-
-def run_processes(training_processes, mm_process, cfm_process):
-    [p.start() for p in training_processes]
-    mm_process.start()
-    cfm_process.start()
-
-    [p.join() for p in training_processes]
-    mm_process.join()
-    cfm_process.join()
-
-
-def run_experiment(experiment_id, experiment_directory, number_of_runs, options, logger):
-    results_path = f'{experiment_directory}/run-{run_id}'
-    if not os.path.exists(results_path):
-        os.mkdir(results_path)
-    base_path = results_path
-
-    createNewEnvironment = EnvironmentCreationFunction(options['--environment'])
-    env = createNewEnvironment()
-
-    checkpoint_at_iterations = [int(i) for i in options['--checkpoint_at_iterations'].split(',')]
-    benchmarking_episodes    = int(options['--benchmarking_episodes'])
-
-    training_schemes  = util.experiment_parsing.initialize_training_schemes(options['--self_play_training_schemes'].split(','))
-    algorithms, paths = util.experiment_parsing.initialize_algorithms(env, options['--algorithms'].split(','), base_path)
-    fixed_agents      = util.experiment_parsing.initialize_fixed_agents(options['--fixed_agents'].split(','))
-
-    training_jobs = enumerate_training_jobs(training_schemes, algorithms, paths)
-=======
 
 import logging
 import logging.handlers
 import logging_server
->>>>>>> 60478c6f
 
 from threading import Thread
 
