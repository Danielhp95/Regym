--- conflicted
+++ resolved
@@ -73,18 +73,11 @@
     return (training_processes, mm_process, cfm_process)
 
 
-class EnvironmentCreationFunction(object) :
-    def __init__(self, environment_name_cli):
-        self.environment_name_cli = environment_name_cli
-
-    def __call__(self) :
-        return gym.make(self.environment_name_cli)
-
 def define_environment_creation_funcion(environment_name_cli):
     valid_environments = ['RockPaperScissors-v0']
     if environment_name_cli not in valid_environments:
-        raise ValueError("Unknown environment {}\t valid environments: {}".format(environment_name_cli,valid_environments))
-    return EnvironmentCreationFunction(environment_name_cli)
+        raise ValueError("Unknown environment {}\t valid environments: {}".format(environment_name_cli, valid_environments))
+    return lambda: gym.make(environment_name_cli)
 
 
 def run_processes(training_processes, mm_process, cfm_process):
@@ -203,35 +196,11 @@
     options = docopt(_USAGE)
     logger.info(options)
 
-<<<<<<< HEAD
     experiment_id = int(options['--experiment_id'])
     number_of_runs = int(options['--number_of_runs'])
 
     # TODO create directory structure function
-    experiment_directory = f'experiment-{experiment_id}'
-=======
-    createNewEnvironment  = define_environment_creation_funcion(options['--environment'])
-    env = createNewEnvironment()
-
-    experiment_id = options['--experiment_id']
-    number_of_runs = int(options['--number_of_runs'])
-
-    checkpoint_at_iterations = [int(i) for i in options['--checkpoint_at_iterations'].split(',')]
-    benchmarking_episodes    = int(options['--benchmarking_episodes'])
-
-    training_schemes = initialize_training_schemes(options['--self_play_training_schemes'].split(','))
-    algorithms       = initialize_algorithms(env, options['--algorithms'].split(','))
-    fixed_agents     = initialize_fixed_agents(options['--fixed_agents'].split(','))
-
-    training_jobs = enumerate_training_jobs(training_schemes, algorithms)
-
-    policy_queue, matrix_queue = Queue(), Queue()
-
-    (initial_fixed_policies_to_benchmark,
-     fixed_policies_for_confusion) = preprocess_fixed_agents(fixed_agents, checkpoint_at_iterations)
-
     experiment_directory = 'experiment-{}'.format(experiment_id)
->>>>>>> 87f9a4dd
     if os.path.exists(experiment_directory): shutil.rmtree(experiment_directory)
     os.mkdir(experiment_directory)
 
@@ -240,7 +209,6 @@
 
     experiment_durations = []
     for run_id in range(number_of_runs):
-<<<<<<< HEAD
         start_time = time.time()
         run_experiment(experiment_id, experiment_directory, number_of_runs, options, logger)
         experiment_duration = time.time() - start_time
@@ -255,22 +223,5 @@
     logger.info('Total experiment duration: {}'.format(total_experiment_duration))
     logger.info('Experiment mean run duration: {}'.format(average_experiment_duration))
     logger.info('Experiment std dev duration:  {}'.format(standard_deviation_experiment_duration))
-=======
-        logger.info('Starting run: {}'.format(run_id))
-        results_path = '{}/run-{}'.format(experiment_directory,run_id)
-        if not os.path.exists(results_path):
-            os.mkdir(results_path)
-
-        list(map(policy_queue.put, initial_fixed_policies_to_benchmark)) # Add initial fixed policies to be benchmarked
-
-        (training_processes,
-         mm_process,
-         cfm_process) = create_all_initial_processes(training_jobs, createNewEnvironment, checkpoint_at_iterations,
-                                                     policy_queue, matrix_queue, benchmarking_episodes,
-                                                     fixed_policies_for_confusion, results_path)
-
-        run_processes(training_processes, mm_process, cfm_process)
-        logger.info('Finished run: {}\n'.format(run_id))
->>>>>>> 87f9a4dd
 
     create_plots(experiment_directory=experiment_directory, number_of_runs=number_of_runs)