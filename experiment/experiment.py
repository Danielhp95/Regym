--- conflicted
+++ resolved
@@ -42,29 +42,6 @@
     return initial_fixed_agents_to_benchmark, fixed_agents_for_confusion
 
 
-<<<<<<< HEAD
-def create_all_initial_processes(training_jobs, training_environments, benchmarking_environment, checkpoint_at_iterations,
-                                 agent_queue, matrix_queue, benchmarking_episodes,
-                                 fixed_agents_for_confusion, results_path):
-
-    # TODO Set magic number to number of available cores - (training processes - matchmaking - confusion matrix)
-    benchmark_process_number_workers = 4
-    benchmark_process_pool = None # ProcessPoolExecutor(max_workers=benchmark_process_number_workers)
-
-    training_processes = create_training_processes(training_jobs, training_environments,
-                                                   checkpoint_at_iterations=checkpoint_at_iterations,
-                                                   agent_queue=agent_queue, results_path=results_path)
-
-    expected_number_of_agents = (len(training_jobs) + len(fixed_agents_for_confusion)) * len(checkpoint_at_iterations)
-    mm_process = Process(target=match_making_process,
-                         args=(expected_number_of_agents, benchmarking_episodes, benchmarking_environment,
-                               agent_queue, matrix_queue, benchmark_process_pool))
-
-    cfm_process = Process(target=confusion_matrix_process,
-                          args=(training_jobs + fixed_agents_for_confusion, checkpoint_at_iterations,
-                                matrix_queue, results_path))
-    return (training_processes, mm_process, cfm_process)
-=======
 def create_all_initial_processes(training_jobs, createNewEnvironment, checkpoint_at_iterations,
                                  agent_queue, benchmark_queue, matrix_queue, benchmarking_episodes,
                                  fixed_agents_for_confusion, results_path):
@@ -77,7 +54,6 @@
     benchmark_process = Process(target=benchmark_match_play_process, args=(expected_benchmarking_matches, benchmarking_episodes, createNewEnvironment, benchmark_queue, matrix_queue))
     cfm_process = Process(target=confusion_matrix_process, args=(training_jobs + fixed_agents_for_confusion, checkpoint_at_iterations, matrix_queue, results_path))
     return training_processes, mm_process, benchmark_process, cfm_process
->>>>>>> a2340e03
 
 
 
@@ -110,26 +86,15 @@
 
     training_jobs, training_environments, benchmarking_environment = enumerate_training_jobs(training_schemes, algorithms, experiment_config['environment'])
 
-<<<<<<< HEAD
-    (initial_fixed_agents_to_benchmark, fixed_agents_for_confusion) = preprocess_fixed_agents(fixed_agents, checkpoint_at_iterations, experiment_config['environment'])
-    agent_queue, matrix_queue = JoinableQueue(), JoinableQueue()
-=======
     (initial_fixed_agents_to_benchmark, fixed_agents_for_confusion) = preprocess_fixed_agents(fixed_agents, checkpoint_at_iterations)
     agent_queue, benchmark_queue, matrix_queue = JoinableQueue(), JoinableQueue(), JoinableQueue()
->>>>>>> a2340e03
 
     for fixed_agent in initial_fixed_agents_to_benchmark: agent_queue.put(fixed_agent)
 
     (training_processes,
-<<<<<<< HEAD
-     mm_process,
-     cfm_process) = create_all_initial_processes(training_jobs, training_environments, benchmarking_environment, checkpoint_at_iterations,
-                                                 agent_queue, matrix_queue, benchmarking_episodes,
-=======
      mm_process, benchmark_process,
      cfm_process) = create_all_initial_processes(training_jobs, createNewEnvironment, checkpoint_at_iterations,
                                                  agent_queue, benchmark_queue, matrix_queue, benchmarking_episodes,
->>>>>>> a2340e03
                                                  fixed_agents_for_confusion, results_path)
 
     run_processes(training_processes, mm_process, benchmark_process, cfm_process)