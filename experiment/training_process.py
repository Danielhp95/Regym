--- conflicted
+++ resolved
@@ -42,14 +42,10 @@
 
         policy_queue.put([target_iteration, self_play_scheme, trained_policy])
 
-<<<<<<< HEAD
         logger.info('Submitted policy at iteration {}'.format(target_iteration))
         logger.info('Training duration between iterations [{},{}]: {} (seconds)'.format(target_iteration - next_training_iterations, target_iteration, training_duration))
 
-        file_name = f'{self_play_scheme.name}-{training_policy.name}.txt'
-=======
         file_name = '{}-{}.txt'.format(self_play_scheme.name,training_policy.name)
->>>>>>> 87f9a4dd
         enumerated_trajectories = zip(range(target_iteration - next_training_iterations, target_iteration), trajectories)
         write_episodic_reward(enumerated_trajectories, target_file_path='{}/{}'.format(results_path,file_name))
 
