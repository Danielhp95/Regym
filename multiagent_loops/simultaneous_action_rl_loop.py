--- conflicted
+++ resolved
@@ -17,44 +17,34 @@
     :param training: (boolean) Whether the agents will learn from the experience they recieve
     :returns: Trajectory (o,a,r,o')
     '''
-    if record: 
+    if record:
         global episode_n
         episode_n +=1
         video_recorder = gym.wrappers.monitoring.video_recorder.VideoRecorder(env=env, base_path=("/tmp/{}-episode-{}".format(record, episode_n)), enabled=True)
-    
+
     observations = copy.deepcopy( env.reset() )
     done = False
     trajectory = []
-    timestep = 0 
+    timestep = 0
 
     inner_loop = True
 
     while not done:
-<<<<<<< HEAD
-        #import ipdb; ipdb.set_trace()
         action_vector = copy.deepcopy( [agent.take_action(observations[i]) for i, agent in enumerate(agent_vector)] )
         succ_observations, reward_vector, done, info = copy.deepcopy( env.step(action_vector) )
         trajectory.append( copy.deepcopy( (observations, action_vector, reward_vector, succ_observations, done) ) )
-        
+
         if inner_loop:
             if training:
                 for i, agent in enumerate(agent_vector):
                     agent.handle_experience( copy.deepcopy(observations[i]), copy.deepcopy(action_vector[i]), copy.deepcopy(reward_vector[i]), copy.deepcopy(succ_observations[i]), copy.deepcopy(done) )
-        
-        if record: 
+
+        if record:
             video_recorder.capture_frame()
-        
+
         timestep += 1
         observations = copy.deepcopy(succ_observations)
 
-=======
-        action_vector = [agent.take_action(observations[i]) for i, agent in enumerate(agent_vector)]
-        succ_observations, reward_vector, done, info = env.step(action_vector)
-        trajectory.append((observations, action_vector, reward_vector, succ_observations, done))
-        if training:
-            for i, agent in enumerate(agent_vector): agent.handle_experience(observations[i], action_vector[i], reward_vector[i], succ_observations[i], done)
-        observations = succ_observations
->>>>>>> a2340e03
 
     if not(inner_loop) and training:
         for o, a, r, so, d in trajectory:
@@ -62,11 +52,11 @@
                 #a_dummy = agent.take_action(o[i])
                 #agent.handle_experience(o[i], a_dummy, r[i], so[i], d)
                 agent.handle_experience(o[i], a[i], r[i], so[i], d)
-        
-    if record: 
+
+    if record:
         video_recorder.close()
         print("Video recorded :: episode {}".format(episode_n))
-        
+
     return trajectory
 
 def run_episode_parallel(env, agent_vector, training, self_play=True):
@@ -84,20 +74,20 @@
     nbr_actors = env.get_nbr_envs()
     done = [False]*nbr_actors
     previous_done = copy.deepcopy(done)
-    
+
     per_actor_trajectories = {i:list() for i in range(nbr_actors)}
     trajectory = []
     while not all(done):
         action_vector = [agent.take_action(observations[i]) for i, agent in enumerate(agent_vector)]
         succ_observations, reward_vector, done, info = copy.deepcopy( env.step(action_vector) )
-        
+
 
         batch_index = -1
         for actor_index in per_actor_trajectories.keys():
-            if done[actor_index] and previous_done[actor_index]: 
+            if done[actor_index] and previous_done[actor_index]:
                 continue
             batch_index +=1
-            
+
             pa_obs = [ observations[idx_agent][batch_index] for idx_agent, agent in enumerate(agent_vector) ]
             pa_a = [ action_vector[idx_agent][batch_index] for idx_agent, agent in enumerate(agent_vector) ]
             pa_r = [ reward_vector[idx_agent][batch_index] for idx_agent, agent in enumerate(agent_vector) ]
@@ -107,7 +97,7 @@
 
             if actor_index == 0 :
                 trajectory.append( copy.deepcopy( (pa_obs, pa_a, pa_r, pa_succ_obs, done[actor_index]) ) )
-        
+
         observations = copy.deepcopy(succ_observations)
         previous_done = copy.deepcopy(done)
 
@@ -118,8 +108,8 @@
                 for i, agent in enumerate(agent_vector):
                     agent.handle_experience( pa_obs[i].reshape((1,-1)), pa_a[i].reshape((1,-1)), pa_r[i].reshape((1,-1)), pa_succ_obs[i].reshape((1,-1)), pa_done[i])
                 #progress_bar.set_description(f' actor_index: {actor_index}')
-    
-    
+
+
     if self_play:
         return trajectory
 
@@ -163,5 +153,5 @@
         menagerie = self_play_scheme.curator(menagerie, training_agent, episode_trajectory, candidate_save_path=candidate_save_path)
         trajectories.append(episode_trajectory)
         progress_bar.set_description(f"Training process {self_play_scheme.name} :: {training_agent.name} :: episode : {episode}/{target_episodes}")
-    
+
     return menagerie, training_agent, trajectories