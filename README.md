--- conflicted
+++ resolved
@@ -1,8 +1,4 @@
-<<<<<<< HEAD
-# Regym: Reinforcement learning research framework
-=======
 # Regym: Reinforcement Learning research framework
->>>>>>> 36951648
 
 Framework to carry out both Single-Agent and Multi-Agent Reinforcement Learning experiments at a relative scale, with an initial focus on Self-Play. Developed by PhD students at the University of York. This framework has been in constant development since December 2018, and will continue to evolve to add new features and algorithms for many more years!
 
@@ -12,8 +8,6 @@
 + Every implementation is compatible with [OpenAI Gym](https://github.com/openai/gym) and [Unity](https://github.com/Unity-Technologies/ml-agents) environments.
 + State-of-the-art Self-Play trainings scheme for Multi-Agent environments, as introduced [here](https://danielhp95.github.io/assets/pdfs/COG-2019-submission.pdf).
 + Emphasis on cross-compatibility and clear interfaces to add new algorithms. See [Adding a new algorithm](docs/adding-a-new-algorithm.md).
-+ (In development) Test suite to test and benchmark each algorithm on: compatibility on Discrete / Continuous observation / action spaces. Proof of learning, proof of reproducability.
-+ (In development) Parallel actors per algorithm.
 
 ## Documentation
 
@@ -60,12 +54,8 @@
 
 List of papers that used this framework.
 
-<<<<<<< HEAD
-+ [A Generalized Framework for Self-Play Training](https://danielhp95.github.io/assets/pdfs/COG-2019-submission.pdf)
-+ [A Comparison of Self-Play Algorithms Under a Generalized Framework](https://arxiv.org/abs/2006.04471)
-+ [Metagame Autobalancing for Competitive Multiplayer Games](https://arxiv.org/abs/2006.04419)
-=======
 + [A Comparison of Self-Play Algorithms Under a Generalized Framework](https://arxiv.org/abs/2006.04471)
 + [Metagame Autobalancing for Competitive Multiplayer Games](https://arxiv.org/abs/2006.04419)
 + [A Generalized Framework for Self-Play Training](https://danielhp95.github.io/assets/pdfs/COG-2019-submission.pdf)
->>>>>>> 36951648
++ [A Comparison of Self-Play Algorithms Under a Generalized Framework](https://arxiv.org/abs/2006.04471)
++ [Metagame Autobalancing for Competitive Multiplayer Games](https://arxiv.org/abs/2006.04419)