--- conflicted
+++ resolved
@@ -28,12 +28,9 @@
 
 For managing Python dependencies it is possible to use [pipenv](https://readthedocs.org/projects/pipenv/) and [conda](https://conda.io/en/latest/). Once you have cloned the repository, proceed to install the dependencies defined in the `Pipfile` (requirements.txt?)
 
-<<<<<<< HEAD
-=======
 #### pipenv 
 This can be done by calling `pipenv install` inside of the directory holding this repository.
 
->>>>>>> 84903165
 ```
 pipenv install
 ```
